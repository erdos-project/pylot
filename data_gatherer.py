--- conflicted
+++ resolved
@@ -49,11 +49,7 @@
     control_loop_stream = erdos.LoopStream()
     release_sensor_stream = erdos.IngestStream()
     pipeline_finish_notify_stream = erdos.IngestStream()
-<<<<<<< HEAD
-    # Create carla operator.
-=======
     # Create an operator that connects to the simulator.
->>>>>>> 61d85dad
     (
         pose_stream,
         pose_stream_for_control,
@@ -64,15 +60,9 @@
         vehicle_id_stream,
         open_drive_stream,
         global_trajectory_stream,
-<<<<<<< HEAD
-    ) = pylot.operator_creator.add_carla_bridge(control_loop_stream,
-                                                release_sensor_stream,
-                                                pipeline_finish_notify_stream)
-=======
     ) = pylot.operator_creator.add_simulator_bridge(
         control_loop_stream, release_sensor_stream,
         pipeline_finish_notify_stream)
->>>>>>> 61d85dad
 
     # Add sensors.
     (center_camera_stream, notify_rgb_stream,
