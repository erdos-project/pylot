--- conflicted
+++ resolved
@@ -234,13 +234,10 @@
             stream_to_sync_on = traffic_lights_stream
         if obstacles_stream is not None:
             stream_to_sync_on = obstacles_stream
-<<<<<<< HEAD
+        if perfect_lane_stream is not None:
+            stream_to_sync_on = perfect_lane_stream
         if FLAGS.log_pose:
             stream_to_sync_on = pose_stream
-=======
-        if perfect_lane_stream is not None:
-            stream_to_sync_on = perfect_lane_stream
->>>>>>> 6b987ec2
         control_stream = pylot.operator_creator.add_synchronizer(
             vehicle_id_stream, stream_to_sync_on)
         control_loop_stream.set(control_stream)
