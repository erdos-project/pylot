--- conflicted
+++ resolved
@@ -26,9 +26,10 @@
 flags.DEFINE_float('offset_left_right', 0.05,
                   'How much we offset the left and right cameras from the center.')
 
+
 def create_camera_setups():
-    # Note: main assumes that the first camera setup returned by this method is always the
-    # rgb_camera_setup.
+    # Note: main assumes that the first camera setup returned by this method is
+    # always the rgb_camera_setup.
     location = pylot.simulation.utils.Location(2.0, 0.0, 1.4)
     rotation = pylot.simulation.utils.Rotation(0, 0, 0)
     transform = pylot.simulation.utils.Transform(location, rotation)
@@ -51,9 +52,11 @@
         FLAGS.carla_camera_image_height,
         transform)
     if FLAGS.camera_left_right:
-        location_left = pylot.simulation.utils.Location(2.0, -1 * FLAGS.offset_left_right, 1.4)
+        location_left = pylot.simulation.utils.Location(
+            2.0, -1 * FLAGS.offset_left_right, 1.4)
         rotation_left = pylot.simulation.utils.Rotation(0, 0, 0)
-        transform_left = pylot.simulation.utils.Transform(location_left, rotation_left)
+        transform_left = pylot.simulation.utils.Transform(
+            location_left, rotation_left)
 
         left_camera_setup = pylot.simulation.utils.CameraSetup(
             LEFT_CAMERA_NAME,
@@ -62,9 +65,11 @@
             FLAGS.carla_camera_image_height,
             transform_left)
 
-        location_right = pylot.simulation.utils.Location(2.0, FLAGS.offset_left_right, 1.4)
+        location_right = pylot.simulation.utils.Location(
+            2.0, FLAGS.offset_left_right, 1.4)
         rotation_right = pylot.simulation.utils.Rotation(0, 0, 0)
-        transform_right = pylot.simulation.utils.Transform(location_right, rotation_right)
+        transform_right = pylot.simulation.utils.Transform(
+            location_right, rotation_right)
 
         right_camera_setup = pylot.simulation.utils.CameraSetup(
             RIGHT_CAMERA_NAME,
@@ -129,15 +134,10 @@
     # Connect the camera logging ops with the camera ops.
     graph.connect(camera_ops, logging_ops)
 
-<<<<<<< HEAD
     # Add operator that converts from 3D bounding boxes to 2D bouding boxes.
     detector_ops = [
         pylot.operator_creator.create_perfect_detector_op(
-            graph, bgr_camera_setup)]
-=======
-    # Add operator that converts from 3D bounding boxes to 2D bounding boxes.
-    detector_ops = [create_perfect_detector_op(graph, camera_setups[0])]
->>>>>>> 5d1e5008
+            graph, camera_setups[0])]
     # Connect the detector to the cameras.
     graph.connect([carla_op] + camera_ops, detector_ops)
 
