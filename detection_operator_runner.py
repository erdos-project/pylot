--- conflicted
+++ resolved
@@ -107,7 +107,6 @@
                 camera_ingest_stream,
                 ttd_ingest_stream,
                 flags=FLAGS)
-<<<<<<< HEAD
         if DETECTOR == 'efficient_det':
             from pylot.perception.detection.efficientdet_operator import EfficientDetOperator
             model_names = ['efficientdet-d4']
@@ -123,7 +122,6 @@
                 model_paths=model_paths,
                 flags=FLAGS
             )
-=======
         if DETECTOR == 'lanenet':
             from pylot.perception.detection.lanenet_detection_operator import LanenetDetectionOperator
             lanenet_lane_detection_op_cfg = erdos.operator.OperatorConfig(
@@ -134,7 +132,6 @@
                 camera_ingest_stream,
                 flags=FLAGS)
         
->>>>>>> 25fb7a8e
         if DETECTOR == 'canny_lane':
             from pylot.perception.detection.lane_detection_canny_operator import CannyEdgeLaneDetectionOperator
             lane_detection_canny_op_cfg = erdos.operator.OperatorConfig(
