--- conflicted
+++ resolved
@@ -42,11 +42,8 @@
         'depth_estimation', 'qd_track', 'segmentation_decay',
         'segmentation_drn', 'segmentation_eval', 'bounding_box_logger',
         'camera_logger', 'multiple_object_logger', 'collision_sensor',
-<<<<<<< HEAD
-        'object_tracker', 'linear_predictor', 'prediction_eval'
-=======
-        'object_tracker', 'linear_predictor', 'obstacle_finder', 'fusion'
->>>>>>> b04641c9
+        'object_tracker', 'linear_predictor', 'obstacle_finder', 'fusion',
+        'prediction_eval'
     ],
     help='Operator of choice to test')
 
@@ -437,7 +434,6 @@
 
             linear_prediction_stream = pylot.operator_creator.add_linear_prediction(
                 tracked_obstacles, time_to_decision_loop_stream)
-<<<<<<< HEAD
         if FLAGS.test_operator == 'prediction_eval':
             time_to_decision_loop_stream = erdos.streams.LoopStream()
 
@@ -455,7 +451,6 @@
             tracked_obstacles = pylot.operator_creator.add_obstacle_location_history(
                 obstacles_stream, depth_camera_ingest_stream, pose_stream,
                 depth_camera_setup)
-=======
         if FLAGS.test_operator == 'obstacle_finder':
             time_to_decision_loop_stream = erdos.streams.LoopStream()
 
@@ -474,24 +469,15 @@
 
             obstacles_stream = pylot.operator_creator.add_obstacle_detection(
                 rgb_camera_ingest_stream, time_to_decision_loop_stream)[0]
->>>>>>> b04641c9
 
             time_to_decision_stream = pylot.operator_creator.add_time_to_decision(
                 pose_stream, obstacles_stream)
             time_to_decision_loop_stream.connect_loop(time_to_decision_stream)
 
-<<<<<<< HEAD
-            linear_prediction_stream = pylot.operator_creator.add_linear_prediction(
-                tracked_obstacles, time_to_decision_loop_stream)
-
-            pylot.operator_creator.add_prediction_evaluation(
-                pose_stream, tracked_obstacles, linear_prediction_stream)
-=======
             # TODO: Add ground_obstacles_stream once CarlaOperator is implemented
             obstacle_pos_stream = pylot.operator_creator.add_fusion(
                 pose_stream, obstacles_stream, depth_camera_ingest_stream,
                 None)
->>>>>>> b04641c9
 
         erdos.run_async()
 
