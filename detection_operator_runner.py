--- conflicted
+++ resolved
@@ -43,13 +43,8 @@
         'segmentation_drn', 'segmentation_eval', 'bounding_box_logger',
         'camera_logger', 'multiple_object_logger', 'collision_sensor',
         'object_tracker', 'linear_predictor', 'obstacle_finder', 'fusion',
-<<<<<<< HEAD
-        'gnss_sensor', 'imu_sensor', 'lane_invasion_sensor', 'localization',
-        'pose_logging', 'trajectory_logging'
-=======
         'gnss_sensor', 'imu_sensor', 'lane_invasion_sensor', 'lidar',
-        'traffic_light_invasion', 'prediction_eval'
->>>>>>> 8df52ed4
+        'traffic_light_invasion', 'prediction_eval', 'pose_logging', 'trajectory_logging'
     ],
     help='Operator of choice to test')
 
@@ -419,7 +414,6 @@
                 vehicle_id_stream,
                 flags=FLAGS)
         if FLAGS.test_operator == 'gnss_sensor':
-<<<<<<< HEAD
             (gnss_stream, _) = pylot.operator_creator.add_gnss(
                 pylot.utils.Transform(location=pylot.utils.Location(),
                                       rotation=pylot.utils.Rotation()),
@@ -433,26 +427,6 @@
                 vehicle_id_stream)
             finished_indicator_stream = pylot.operator_creator.add_imu_logging(
                 imu_stream)
-=======
-            from pylot.drivers.carla_gnss_driver_operator import CarlaGNSSDriverOperator
-            gnss_op_cfg = erdos.operator.OperatorConfig(name='gnss')
-            gnss_setup = pylot.drivers.sensor_setup.GNSSSetup(
-                'gnss', transform)
-            gnss_stream = erdos.connect_one_in_one_out(CarlaGNSSDriverOperator,
-                                                       gnss_op_cfg,
-                                                       vehicle_id_stream,
-                                                       gnss_setup,
-                                                       flags=FLAGS)
-        if FLAGS.test_operator == 'imu_sensor':
-            from pylot.drivers.carla_imu_driver_operator import CarlaIMUDriverOperator
-            imu_op_cfg = erdos.operator.OperatorConfig(name='imu')
-            imu_setup = pylot.drivers.sensor_setup.IMUSetup('imu', transform)
-            imu_stream = erdos.connect_one_in_one_out(CarlaIMUDriverOperator,
-                                                      imu_op_cfg,
-                                                      vehicle_id_stream,
-                                                      imu_setup,
-                                                      flags=FLAGS)
->>>>>>> 8df52ed4
         if FLAGS.test_operator == 'lane_invasion_sensor':
             from pylot.drivers.carla_lane_invasion_sensor_operator import CarlaLaneInvasionSensorDriverOperator
             lane_invasion_op_cfg = erdos.operator.OperatorConfig(
