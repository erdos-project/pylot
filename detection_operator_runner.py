--- conflicted
+++ resolved
@@ -34,22 +34,34 @@
 _lock = threading.Lock()
 
 FLAGS = flags.FLAGS
-flags.DEFINE_enum(
-    'test_operator',
-    'detection_operator', [
-        'detection_operator', 'detection_eval', 'detection_decay',
-        'traffic_light', 'efficient_det', 'lanenet', 'canny_lane',
-        'depth_estimation', 'qd_track', 'segmentation_decay',
-        'segmentation_drn', 'segmentation_eval', 'bounding_box_logger',
-        'camera_logger', 'multiple_object_logger', 'collision_sensor',
-        'object_tracker', 'linear_predictor', 'obstacle_finder', 'fusion',
-<<<<<<< HEAD
-        'prediction_eval'
-=======
-        'gnss_sensor', 'imu_sensor', 'lane_invasion_sensor',
->>>>>>> 6c264677
-    ],
-    help='Operator of choice to test')
+flags.DEFINE_enum('test_operator',
+                  'detection_operator', [
+                      'detection_operator',
+                      'detection_eval',
+                      'detection_decay',
+                      'traffic_light',
+                      'efficient_det',
+                      'lanenet',
+                      'canny_lane',
+                      'depth_estimation',
+                      'qd_track',
+                      'segmentation_decay',
+                      'segmentation_drn',
+                      'segmentation_eval',
+                      'bounding_box_logger',
+                      'camera_logger',
+                      'multiple_object_logger',
+                      'collision_sensor',
+                      'object_tracker',
+                      'linear_predictor',
+                      'obstacle_finder',
+                      'fusion',
+                      'prediction_eval',
+                      'gnss_sensor',
+                      'imu_sensor',
+                      'lane_invasion_sensor',
+                  ],
+                  help='Operator of choice to test')
 
 CENTER_CAMERA_LOCATION = pylot.utils.Location(1.0, 0.0, 1.8)
 
@@ -417,26 +429,26 @@
         if FLAGS.test_operator == 'gnss_sensor':
             from pylot.drivers.carla_gnss_driver_operator import CarlaGNSSDriverOperator
             gnss_op_cfg = erdos.operator.OperatorConfig(name='gnss')
-            gnss_setup = pylot.drivers.sensor_setup.GNSSSetup('gnss', transform)
-            gnss_stream = erdos.connect_one_in_one_out(
-                CarlaGNSSDriverOperator,
-                gnss_op_cfg,
-                vehicle_id_stream,
-                gnss_setup,
-                flags=FLAGS)
+            gnss_setup = pylot.drivers.sensor_setup.GNSSSetup(
+                'gnss', transform)
+            gnss_stream = erdos.connect_one_in_one_out(CarlaGNSSDriverOperator,
+                                                       gnss_op_cfg,
+                                                       vehicle_id_stream,
+                                                       gnss_setup,
+                                                       flags=FLAGS)
         if FLAGS.test_operator == 'imu_sensor':
             from pylot.drivers.carla_imu_driver_operator import CarlaIMUDriverOperator
             imu_op_cfg = erdos.operator.OperatorConfig(name='imu')
             imu_setup = pylot.drivers.sensor_setup.IMUSetup('imu', transform)
-            imu_stream = erdos.connect_one_in_one_out(
-                CarlaIMUDriverOperator,
-                imu_op_cfg,
-                vehicle_id_stream,
-                imu_setup,
-                flags=FLAGS)
+            imu_stream = erdos.connect_one_in_one_out(CarlaIMUDriverOperator,
+                                                      imu_op_cfg,
+                                                      vehicle_id_stream,
+                                                      imu_setup,
+                                                      flags=FLAGS)
         if FLAGS.test_operator == 'lane_invasion_sensor':
             from pylot.drivers.carla_lane_invasion_sensor_operator import CarlaLaneInvasionSensorDriverOperator
-            lane_invasion_op_cfg = erdos.operator.OperatorConfig(name='simulator_lane_invasion_sensor_operator')
+            lane_invasion_op_cfg = erdos.operator.OperatorConfig(
+                name='simulator_lane_invasion_sensor_operator')
             lane_invasion_stream = erdos.connect_one_in_one_out(
                 CarlaLaneInvasionSensorDriverOperator,
                 lane_invasion_op_cfg,
