--- conflicted
+++ resolved
@@ -42,12 +42,9 @@
         'depth_estimation', 'qd_track', 'segmentation_decay',
         'segmentation_drn', 'segmentation_eval', 'bounding_box_logger',
         'camera_logger', 'multiple_object_logger', 'collision_sensor',
-<<<<<<< HEAD
-        'object_tracker', 'linear_predictor', 'lidar', 'traffic_light_invasion'
-=======
         'object_tracker', 'linear_predictor', 'obstacle_finder', 'fusion',
-        'gnss_sensor', 'imu_sensor', 'lane_invasion_sensor',
->>>>>>> 6c264677
+        'gnss_sensor', 'imu_sensor', 'lane_invasion_sensor', 'lidar',
+        'traffic_light_invasion'
     ],
     help='Operator of choice to test')
 
@@ -419,26 +416,26 @@
         if FLAGS.test_operator == 'gnss_sensor':
             from pylot.drivers.carla_gnss_driver_operator import CarlaGNSSDriverOperator
             gnss_op_cfg = erdos.operator.OperatorConfig(name='gnss')
-            gnss_setup = pylot.drivers.sensor_setup.GNSSSetup('gnss', transform)
-            gnss_stream = erdos.connect_one_in_one_out(
-                CarlaGNSSDriverOperator,
-                gnss_op_cfg,
-                vehicle_id_stream,
-                gnss_setup,
-                flags=FLAGS)
+            gnss_setup = pylot.drivers.sensor_setup.GNSSSetup(
+                'gnss', transform)
+            gnss_stream = erdos.connect_one_in_one_out(CarlaGNSSDriverOperator,
+                                                       gnss_op_cfg,
+                                                       vehicle_id_stream,
+                                                       gnss_setup,
+                                                       flags=FLAGS)
         if FLAGS.test_operator == 'imu_sensor':
             from pylot.drivers.carla_imu_driver_operator import CarlaIMUDriverOperator
             imu_op_cfg = erdos.operator.OperatorConfig(name='imu')
             imu_setup = pylot.drivers.sensor_setup.IMUSetup('imu', transform)
-            imu_stream = erdos.connect_one_in_one_out(
-                CarlaIMUDriverOperator,
-                imu_op_cfg,
-                vehicle_id_stream,
-                imu_setup,
-                flags=FLAGS)
+            imu_stream = erdos.connect_one_in_one_out(CarlaIMUDriverOperator,
+                                                      imu_op_cfg,
+                                                      vehicle_id_stream,
+                                                      imu_setup,
+                                                      flags=FLAGS)
         if FLAGS.test_operator == 'lane_invasion_sensor':
             from pylot.drivers.carla_lane_invasion_sensor_operator import CarlaLaneInvasionSensorDriverOperator
-            lane_invasion_op_cfg = erdos.operator.OperatorConfig(name='simulator_lane_invasion_sensor_operator')
+            lane_invasion_op_cfg = erdos.operator.OperatorConfig(
+                name='simulator_lane_invasion_sensor_operator')
             lane_invasion_stream = erdos.connect_one_in_one_out(
                 CarlaLaneInvasionSensorDriverOperator,
                 lane_invasion_op_cfg,
@@ -468,7 +465,6 @@
 
             linear_prediction_stream = pylot.operator_creator.add_linear_prediction(
                 tracked_obstacles, time_to_decision_loop_stream)
-<<<<<<< HEAD
         if FLAGS.test_operator == 'lidar':
             (point_cloud_stream, notify_lidar_stream,
              lidar_setup) = pylot.operator_creator.add_lidar(
@@ -478,7 +474,6 @@
         if FLAGS.test_operator == 'traffic_light_invasion':
             traffic_light_invasion_stream = pylot.operator_creator.add_traffic_light_invasion_sensor(
                 vehicle_id_stream, pose_stream)
-=======
         if FLAGS.test_operator == 'obstacle_finder':
             time_to_decision_loop_stream = erdos.streams.LoopStream()
 
@@ -506,7 +501,6 @@
             obstacle_pos_stream = pylot.operator_creator.add_fusion(
                 pose_stream, obstacles_stream, depth_camera_ingest_stream,
                 None)
->>>>>>> 6c264677
 
         erdos.run_async()
 
