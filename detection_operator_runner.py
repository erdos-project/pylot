--- conflicted
+++ resolved
@@ -40,12 +40,8 @@
         'detection_operator', 'detection_eval', 'detection_decay',
         'traffic_light', 'efficient_det', 'lanenet', 'canny_lane',
         'depth_estimation', 'qd_track', 'segmentation_decay',
-<<<<<<< HEAD
         'segmentation_drn', 'segmentation_eval', 'bounding_box_logger',
-        'camera_logger', 'multiple_object_logger'
-=======
-        'segmentation_drn', 'segmentation_eval', 'collision_sensor'
->>>>>>> 1209b7b7
+        'camera_logger', 'multiple_object_logger', 'collision_sensor'
     ],
     help='Operator of choice to test')
 
@@ -343,7 +339,6 @@
                                              seg_camera_ingest_stream,
                                              segmented_stream,
                                              flags=FLAGS)
-<<<<<<< HEAD
         if DETECTOR == 'bounding_box_logger':
             from pylot.perception.detection.detection_operator import DetectionOperator
             detection_op_cfg = erdos.operator.OperatorConfig(
@@ -387,7 +382,6 @@
             finished_indicator_stream = erdos.connect_one_in_one_out(
                 MultipleObjectTrackerLoggerOperator,
                 multiple_object_logger_cfg, obstacles_stream, FLAGS)
-=======
         if DETECTOR == 'collision_sensor':
             from pylot.drivers.carla_collision_sensor_operator import CarlaCollisionSensorDriverOperator
             collision_op_cfg = erdos.operator.OperatorConfig(name='collision')
@@ -396,7 +390,6 @@
                 collision_op_cfg,
                 vehicle_id_stream,
                 flags=FLAGS)
->>>>>>> 1209b7b7
 
         erdos.run_async()
 
