<<<<<<< HEAD
from typing import Tuple
from absl import flags

import erdos
from erdos import OperatorStream, Stream
from pylot.drivers.sensor_setup import LidarSetup
=======
from typing import List
from absl import flags

import erdos
from erdos import Stream
>>>>>>> 6c264677

import pylot.utils
from pylot.drivers.sensor_setup import CameraSetup, GNSSSetup, IMUSetup

# TODO: Hack to avoid a tensorflow import error.
import tensorflow as tf  # noqa: F401

FLAGS = flags.FLAGS


def add_simulator_bridge(control_stream, sensor_ready_stream,
                         pipeline_finish_notify_stream):
    from pylot.simulation.carla_operator import CarlaOperator
    op_config = erdos.OperatorConfig(name='simulator_bridge_operator',
                                     flow_watermarks=False,
                                     log_file_name=FLAGS.log_file_name,
                                     csv_log_file_name=FLAGS.csv_log_file_name,
                                     profile_file_name=FLAGS.profile_file_name)
    return erdos.connect(
        CarlaOperator, op_config,
        [control_stream, sensor_ready_stream, pipeline_finish_notify_stream],
        FLAGS)


def add_efficientdet_obstacle_detection(camera_stream: Stream,
                                        time_to_decision_stream: Stream,
                                        csv_file_name: str = None) -> Stream:
    """Adds an operator that uses EfficientDet for obstacle detection."""
    from pylot.perception.detection.efficientdet_operator import \
        EfficientDetOperator
    if csv_file_name is None:
        csv_file_name = FLAGS.csv_log_file_name
    op_config = erdos.operators.OperatorConfig(
        name='efficientdet_operator',
        flow_watermarks=False,
        log_file_name=FLAGS.log_file_name,
        csv_log_file_name=csv_file_name,
        profile_file_name=FLAGS.profile_file_name)
    obstacles_stream = erdos.connect_two_in_one_out(
        EfficientDetOperator, op_config, camera_stream,
        time_to_decision_stream, FLAGS.obstacle_detection_model_names,
        FLAGS.obstacle_detection_model_paths, FLAGS)
    return obstacles_stream


def add_obstacle_detection(camera_stream: Stream,
                           time_to_decision_stream: Stream,
                           csv_file_name: str = None) -> List:
    from pylot.perception.detection.detection_operator import DetectionOperator
    obstacles_streams = []
    if csv_file_name is None:
        csv_file_name = FLAGS.csv_log_file_name
    for i in range(0, len(FLAGS.obstacle_detection_model_paths)):
        op_config = erdos.operator.OperatorConfig(
            name=FLAGS.obstacle_detection_model_names[i],
            flow_watermarks=False,
            log_file_name=FLAGS.log_file_name,
            csv_log_file_name=csv_file_name,
            profile_file_name=FLAGS.profile_file_name)
        obstacles_streams.append(
            erdos.connect_two_in_one_out(
                DetectionOperator, op_config, camera_stream,
                time_to_decision_stream,
                FLAGS.obstacle_detection_model_paths[i], FLAGS))
    return obstacles_streams


def add_obstacle_location_finder(obstacles_stream: Stream,
                                 depth_stream: Stream, pose_stream: Stream,
                                 camera_setup: CameraSetup) -> Stream:
    """Adds an operator that finds the world locations of the obstacles.

    Args:
        obstacles_stream (:py:class:`erdos.ReadStream`): Stream on which
            detected obstacles are received.
        depth_stream (:py:class:`erdos.ReadStream`): Stream on which
            either point cloud messages or depth frames are received. The
            message type differs dependening on how data-flow operators are
            connected.
        pose_stream (:py:class:`erdos.ReadStream`, optional): Stream on
            which pose info is received.
        camera_setup (:py:class:`~pylot.drivers.sensor_setup.CameraSetup`):
            The setup of the center camera.

    Returns:
        :py:class:`erdos.ReadStream`: Stream on which
        :py:class:`~pylot.perception.messages.ObstaclesMessage` messages with
        world locations are published.
    """
    from pylot.perception.detection.obstacle_location_finder_operator import \
        ObstacleLocationFinderOperator
    op_config = erdos.operator.OperatorConfig(
        name=camera_setup.get_name() + '_location_finder_operator',
        log_file_name=FLAGS.log_file_name,
        csv_log_file_name=FLAGS.csv_log_file_name,
        profile_file_name=FLAGS.profile_file_name)

    concatenated_streams = obstacles_stream.concat(depth_stream, pose_stream)

    obstacles_with_loc_stream = erdos.connect_one_in_one_out(
        ObstacleLocationFinderOperator, op_config, concatenated_streams, FLAGS,
        camera_setup)
    return obstacles_with_loc_stream


def add_obstacle_location_history(obstacles_stream: Stream,
                                  depth_stream: Stream, pose_stream: Stream,
                                  camera_setup: CameraSetup) -> Stream:
    """Adds an operator that finds obstacle trajectories in world coordinates.

    Args:
        obstacles_stream (:py:class:`erdos.ReadStream`): Stream on which
            detected obstacles are received.
        depth_stream (:py:class:`erdos.ReadStream`): Stream on which
            either point cloud messages or depth frames are received. The
            message type differs dependening on how data-flow operators are
            connected.
        pose_stream (:py:class:`erdos.ReadStream`, optional): Stream on
            which pose info is received.
        camera_setup (:py:class:`~pylot.drivers.sensor_setup.CameraSetup`):
            The setup of the center camera.

    Returns:
        :py:class:`erdos.ReadStream`: Stream on which
        :py:class:`~pylot.perception.messages.ObstacleTrajectoriesMessage`
        messages are published.
    """
    from pylot.perception.tracking.obstacle_location_history_operator import \
        ObstacleLocationHistoryOperator
    op_config = erdos.operator.OperatorConfig(
        name=camera_setup.get_name() + '_location_finder_history_operator',
        flow_watermarks=False,
        log_file_name=FLAGS.log_file_name,
        csv_log_file_name=FLAGS.csv_log_file_name,
        profile_file_name=FLAGS.profile_file_name)

    concatenated_streams = obstacles_stream.concat(depth_stream, pose_stream)

    tracked_obstacles = erdos.connect_one_in_one_out(
        ObstacleLocationHistoryOperator, op_config, concatenated_streams,
        FLAGS, camera_setup)
    return tracked_obstacles


def add_detection_decay(ground_obstacles_stream):
    from pylot.perception.detection.detection_decay_operator import \
        DetectionDecayOperator
    op_config = erdos.OperatorConfig(name='detection_decay_operator',
                                     log_file_name=FLAGS.log_file_name,
                                     csv_log_file_name=FLAGS.csv_log_file_name,
                                     profile_file_name=FLAGS.profile_file_name)
    [map_stream] = erdos.connect(DetectionDecayOperator, op_config,
                                 [ground_obstacles_stream], FLAGS)
    return map_stream


def add_detection_evaluation(obstacles_stream,
                             ground_obstacles_stream,
                             evaluate_timely=False,
                             matching_policy='ceil',
                             frame_gap=None,
                             name='detection_eval_operator'):
    from pylot.perception.detection.detection_eval_operator import \
        DetectionEvalOperator
    op_config = erdos.OperatorConfig(name=name,
                                     log_file_name=FLAGS.log_file_name,
                                     csv_log_file_name=FLAGS.csv_log_file_name,
                                     profile_file_name=FLAGS.profile_file_name)
    [finished_indicator_stream
     ] = erdos.connect(DetectionEvalOperator, op_config,
                       [obstacles_stream, ground_obstacles_stream],
                       evaluate_timely, matching_policy, frame_gap, FLAGS)


def add_control_evaluation(pose_stream,
                           waypoints_stream,
                           name='control_eval_operator'):
    from pylot.control.control_eval_operator import ControlEvalOperator
    op_config = erdos.OperatorConfig(name=name,
                                     log_file_name=FLAGS.log_file_name,
                                     csv_log_file_name=FLAGS.csv_log_file_name,
                                     profile_file_name=FLAGS.profile_file_name)
    erdos.connect(ControlEvalOperator, op_config,
                  [pose_stream, waypoints_stream], FLAGS)


def add_traffic_light_detector(traffic_light_camera_stream,
                               time_to_decision_stream):
    from pylot.perception.detection.traffic_light_det_operator import \
        TrafficLightDetOperator
    op_config = erdos.OperatorConfig(name='traffic_light_detector_operator',
                                     flow_watermarks=False,
                                     log_file_name=FLAGS.log_file_name,
                                     csv_log_file_name=FLAGS.csv_log_file_name,
                                     profile_file_name=FLAGS.profile_file_name)
    [traffic_lights_stream
     ] = erdos.connect(TrafficLightDetOperator, op_config,
                       [traffic_light_camera_stream, time_to_decision_stream],
                       FLAGS)
    return traffic_lights_stream


def add_traffic_light_invasion_sensor(ground_vehicle_id_stream: Stream,
                                      pose_stream: Stream) -> Stream:
    from pylot.drivers.carla_traffic_light_invasion_sensor_operator import \
        CarlaTrafficLightInvasionSensorOperator
    op_config = erdos.operator.OperatorConfig(
        name='traffic_light_invasion_sensor_operator',
        log_file_name=FLAGS.log_file_name,
        csv_log_file_name=FLAGS.csv_log_file_name,
        profile_file_name=FLAGS.profile_file_name)
    traffic_light_invasion_stream = erdos.connect_two_in_one_out(
        CarlaTrafficLightInvasionSensorOperator, op_config,
        ground_vehicle_id_stream, pose_stream, FLAGS)
    return traffic_light_invasion_stream


def add_canny_edge_lane_detection(bgr_camera_stream,
                                  name='canny_edge_lane_detection'):
    from pylot.perception.detection.lane_detection_canny_operator import \
        CannyEdgeLaneDetectionOperator
    op_config = erdos.OperatorConfig(name=name,
                                     log_file_name=FLAGS.log_file_name,
                                     csv_log_file_name=FLAGS.csv_log_file_name,
                                     profile_file_name=FLAGS.profile_file_name)
    [lane_detection_stream] = erdos.connect(CannyEdgeLaneDetectionOperator,
                                            op_config, [bgr_camera_stream],
                                            FLAGS)
    return lane_detection_stream


def add_lanenet_detection(bgr_camera_stream, name='lanenet_lane_detection'):
    from pylot.perception.detection.lanenet_detection_operator import \
        LanenetDetectionOperator
    op_config = erdos.OperatorConfig(name=name,
                                     log_file_name=FLAGS.log_file_name,
                                     csv_log_file_name=FLAGS.csv_log_file_name,
                                     profile_file_name=FLAGS.profile_file_name)
    [lane_detection_stream] = erdos.connect(LanenetDetectionOperator,
                                            op_config, [bgr_camera_stream],
                                            FLAGS)
    return lane_detection_stream


def add_obstacle_tracking(obstacles_stream: Stream,
                          bgr_camera_stream: Stream,
                          time_to_decision_stream: Stream,
                          name_prefix: str = 'tracker_') -> Stream:
    from pylot.perception.tracking.object_tracker_operator import \
        ObjectTrackerOperator
    op_config = erdos.operator.OperatorConfig(
        name=name_prefix + FLAGS.tracker_type,
        log_file_name=FLAGS.log_file_name,
        csv_log_file_name=FLAGS.csv_log_file_name,
        profile_file_name=FLAGS.profile_file_name)

    concatenated_streams = obstacles_stream.concat(bgr_camera_stream,
                                                   time_to_decision_stream)
    obstacle_tracking_stream = erdos.connect_one_in_one_out(
        ObjectTrackerOperator, op_config, concatenated_streams,
        FLAGS.tracker_type, FLAGS)

    return obstacle_tracking_stream


def add_center_track_tracking(bgr_camera_stream,
                              camera_setup,
                              name='center_track'):
    from pylot.perception.tracking.center_track_operator import \
        CenterTrackOperator
    op_config = erdos.OperatorConfig(name='center_track_operator',
                                     log_file_name=FLAGS.log_file_name,
                                     csv_log_file_name=FLAGS.csv_log_file_name,
                                     profile_file_name=FLAGS.profile_file_name)
    [obstacle_tracking_stream] = erdos.connect(CenterTrackOperator, op_config,
                                               [bgr_camera_stream], FLAGS,
                                               camera_setup)
    return obstacle_tracking_stream


def add_qd_track_tracking(bgr_camera_stream, camera_setup, name='qd_track'):
    from pylot.perception.tracking.qd_track_operator import \
        QdTrackOperator
    op_config = erdos.OperatorConfig(name='qd_track_operator',
                                     log_file_name=FLAGS.log_file_name,
                                     csv_log_file_name=FLAGS.csv_log_file_name,
                                     profile_file_name=FLAGS.profile_file_name)
    [obstacle_tracking_stream] = erdos.connect(QdTrackOperator, op_config,
                                               [bgr_camera_stream], FLAGS,
                                               camera_setup)
    return obstacle_tracking_stream


def add_tracking_evaluation(obstacle_tracking_stream,
                            ground_obstacles_stream,
                            evaluate_timely=False,
                            matching_policy='ceil',
                            frame_gap=None,
                            name='tracking_eval_operator'):
    from pylot.perception.tracking.tracking_eval_operator import \
        TrackingEvalOperator
    op_config = erdos.OperatorConfig(name=name,
                                     log_file_name=FLAGS.log_file_name,
                                     csv_log_file_name=FLAGS.csv_log_file_name,
                                     profile_file_name=FLAGS.profile_file_name)
    [finished_indicator_stream
     ] = erdos.connect(TrackingEvalOperator, op_config,
                       [obstacle_tracking_stream, ground_obstacles_stream],
                       evaluate_timely, matching_policy, frame_gap, FLAGS)
    return finished_indicator_stream


def add_depth_estimation(left_camera_stream,
                         right_camera_stream,
                         center_camera_setup,
                         name='depth_estimation_operator'):
    try:
        from pylot.perception.depth_estimation.depth_estimation_operator\
            import DepthEstimationOperator
    except ImportError:
        raise Exception("Error importing AnyNet depth estimation.")
    op_config = erdos.OperatorConfig(name=name,
                                     log_file_name=FLAGS.log_file_name,
                                     csv_log_file_name=FLAGS.csv_log_file_name,
                                     profile_file_name=FLAGS.profile_file_name)
    [depth_estimation_stream
     ] = erdos.connect(DepthEstimationOperator, op_config,
                       [left_camera_stream, right_camera_stream],
                       center_camera_setup.get_transform(),
                       center_camera_setup.get_fov(), FLAGS)
    return depth_estimation_stream


def add_segmentation(bgr_camera_stream, name='drn_segmentation_operator'):
    from pylot.perception.segmentation.segmentation_drn_operator import\
        SegmentationDRNOperator
    op_config = erdos.OperatorConfig(name=name,
                                     log_file_name=FLAGS.log_file_name,
                                     csv_log_file_name=FLAGS.csv_log_file_name,
                                     profile_file_name=FLAGS.profile_file_name)
    [segmented_stream] = erdos.connect(SegmentationDRNOperator, op_config,
                                       [bgr_camera_stream], FLAGS)
    return segmented_stream


def add_segmentation_evaluation(ground_segmented_stream,
                                segmented_stream,
                                name='segmentation_evaluation_operator'):
    from pylot.perception.segmentation.segmentation_eval_operator import \
        SegmentationEvalOperator
    op_config = erdos.OperatorConfig(name=name,
                                     log_file_name=FLAGS.log_file_name,
                                     csv_log_file_name=FLAGS.csv_log_file_name,
                                     profile_file_name=FLAGS.profile_file_name)
    erdos.connect(SegmentationEvalOperator, op_config,
                  [ground_segmented_stream, segmented_stream], FLAGS)


def add_segmentation_decay(ground_segmented_stream,
                           name='segmentation_decay_operator'):
    from pylot.perception.segmentation.segmentation_decay_operator import \
        SegmentationDecayOperator
    op_config = erdos.OperatorConfig(name=name,
                                     log_file_name=FLAGS.log_file_name,
                                     csv_log_file_name=FLAGS.csv_log_file_name,
                                     profile_file_name=FLAGS.profile_file_name)
    [iou_stream] = erdos.connect(SegmentationDecayOperator, op_config,
                                 [ground_segmented_stream], FLAGS)
    return iou_stream


def add_linear_prediction(tracking_stream: Stream,
                          time_to_decision_stream: Stream) -> Stream:
    from pylot.prediction.linear_predictor_operator import \
        LinearPredictorOperator
    op_config = erdos.operator.OperatorConfig(
        name='linear_prediction_operator',
        log_file_name=FLAGS.log_file_name,
        csv_log_file_name=FLAGS.csv_log_file_name,
        profile_file_name=FLAGS.profile_file_name)
    prediction_stream = erdos.connect_two_in_one_out(LinearPredictorOperator,
                                                     op_config,
                                                     tracking_stream,
                                                     time_to_decision_stream,
                                                     FLAGS)
    return prediction_stream


def add_r2p2_prediction(point_cloud_stream, obstacles_tracking_stream,
                        time_to_decision_stream, lidar_setup):
    from pylot.prediction.r2p2_predictor_operator import \
        R2P2PredictorOperator
    op_config = erdos.OperatorConfig(name='r2p2_prediction_operator',
                                     log_file_name=FLAGS.log_file_name,
                                     csv_log_file_name=FLAGS.csv_log_file_name,
                                     profile_file_name=FLAGS.profile_file_name)
    [prediction_stream] = erdos.connect(R2P2PredictorOperator, op_config, [
        point_cloud_stream, obstacles_tracking_stream, time_to_decision_stream
    ], FLAGS, lidar_setup)
    return prediction_stream


def add_prediction_evaluation(pose_stream,
                              tracking_stream,
                              prediction_stream,
                              name='prediction_eval_operator'):
    from pylot.prediction.prediction_eval_operator import \
        PredictionEvalOperator
    op_config = erdos.OperatorConfig(name=name,
                                     log_file_name=FLAGS.log_file_name,
                                     csv_log_file_name=FLAGS.csv_log_file_name,
                                     profile_file_name=FLAGS.profile_file_name)
    erdos.connect(PredictionEvalOperator, op_config,
                  [pose_stream, tracking_stream, prediction_stream], FLAGS)


def add_behavior_planning(pose_stream,
                          open_drive_stream,
                          global_trajectory_stream,
                          goal_location,
                          name='behavior_planning'):
    from pylot.planning.behavior_planning_operator import \
        BehaviorPlanningOperator
    op_config = erdos.OperatorConfig(name=name,
                                     log_file_name=FLAGS.log_file_name,
                                     csv_log_file_name=FLAGS.csv_log_file_name,
                                     profile_file_name=FLAGS.profile_file_name)
    [trajectory_stream] = erdos.connect(
        BehaviorPlanningOperator, op_config,
        [pose_stream, open_drive_stream, global_trajectory_stream], FLAGS,
        goal_location)
    return trajectory_stream


def add_planning(pose_stream,
                 prediction_stream,
                 traffic_lights_stream,
                 lanes_stream,
                 global_trajectory_stream,
                 open_drive_stream,
                 time_to_decision_stream,
                 name='planning_operator'):
    from pylot.planning.planning_operator import PlanningOperator
    op_config = erdos.OperatorConfig(name=name,
                                     log_file_name=FLAGS.log_file_name,
                                     csv_log_file_name=FLAGS.csv_log_file_name,
                                     profile_file_name=FLAGS.profile_file_name)
    [waypoints_stream] = erdos.connect(PlanningOperator, op_config, [
        pose_stream, prediction_stream, traffic_lights_stream, lanes_stream,
        global_trajectory_stream, open_drive_stream, time_to_decision_stream
    ], FLAGS)
    return waypoints_stream


def add_left_right_cameras(transform,
                           vehicle_id_stream,
                           release_sensor_stream,
                           fov=90):
    (left_camera_setup, right_camera_setup) = \
        pylot.drivers.sensor_setup.create_left_right_camera_setups(
            'camera',
            transform.location,
            FLAGS.camera_image_width,
            FLAGS.camera_image_height,
            FLAGS.offset_left_right_cameras,
            fov)
    left_camera_stream, notify_left_stream = add_camera_driver(
        left_camera_setup, vehicle_id_stream, release_sensor_stream)
    right_camera_stream, notify_right_stream = add_camera_driver(
        right_camera_setup, vehicle_id_stream, release_sensor_stream)
    return (left_camera_stream, right_camera_stream, notify_left_stream,
            notify_right_stream)


def add_collision_sensor(vehicle_id_stream):
    """ Adds a collision sensor to the pipeline.

    Args:
        vehicle_id_stream (:py:class:`erdos.ReadStream`): Stream on which the
            ID of the ego-vehicle is received.

    Returns:
        :py:class:`erdos.ReadStream`: Stream on which
        :py:class:`~pylot.simulation.messages.CollisionMessage` messages with
        collision events are published.
    """
    from pylot.drivers.carla_collision_sensor_operator import \
        CarlaCollisionSensorDriverOperator
    op_config = erdos.OperatorConfig(
        name='simulator_collision_sensor_operator',
        flow_watermarks=False,
        log_file_name=FLAGS.log_file_name,
        csv_log_file_name=FLAGS.csv_log_file_name,
        profile_file_name=FLAGS.profile_file_name)
    [collision_stream] = erdos.connect(CarlaCollisionSensorDriverOperator,
                                       op_config, [vehicle_id_stream], FLAGS)
    return collision_stream


def add_lane_invasion_sensor(vehicle_id_stream: Stream) -> Stream:
    """ Adds a lane invasion sensor to the pipeline.

    Args:
        vehicle_id_stream (:py:class:`erdos.ReadStream`): Stream on which the
            ID of the ego-vehicle is received.

    Returns:
        :py:class:`erdos.ReadStream`: Stream on which
        :py:class:`~pylot.simulation.messages.LaneInvasionMessage` messages
        with lane invasion events are published.
    """
    from pylot.drivers.carla_lane_invasion_sensor_operator import \
        CarlaLaneInvasionSensorDriverOperator
    op_config = erdos.operator.OperatorConfig(
        name='simulator_lane_invasion_sensor_operator',
        flow_watermarks=False,
        log_file_name=FLAGS.log_file_name,
        csv_log_file_name=FLAGS.csv_log_file_name,
        profile_file_name=FLAGS.profile_file_name)
    return erdos.connect_one_in_one_out(CarlaLaneInvasionSensorDriverOperator,
                                        op_config,
                                        vehicle_id_stream,
                                        flags=FLAGS)


def add_camera_driver(camera_setup, vehicle_id_stream, release_sensor_stream):
    from pylot.drivers.carla_camera_driver_operator import \
        CarlaCameraDriverOperator
    op_config = erdos.OperatorConfig(name=camera_setup.get_name() +
                                     '_operator',
                                     flow_watermarks=False,
                                     log_file_name=FLAGS.log_file_name,
                                     csv_log_file_name=FLAGS.csv_log_file_name,
                                     profile_file_name=FLAGS.profile_file_name)
    return erdos.connect(CarlaCameraDriverOperator, op_config,
                         [vehicle_id_stream, release_sensor_stream],
                         camera_setup, FLAGS)


def add_lidar(transform: pylot.utils.Transform,
              vehicle_id_stream: Stream,
              release_sensor_stream: Stream,
              name: str = 'center_lidar',
              legacy: bool = False) -> Tuple[Stream, Stream, LidarSetup]:
    # Ensure that each lidar reading offers a 360 degree view.
    rotation_frequency = FLAGS.simulator_lidar_frequency
    if rotation_frequency == -1:
        # If no lidar reading frequency is specified, set the
        # rotation frequency to the tick frequency.
        rotation_frequency = FLAGS.simulator_fps
    lidar_setup = pylot.drivers.sensor_setup.create_center_lidar_setup(
        transform.location, rotation_frequency, legacy=legacy)
    point_cloud_stream, notify_reading_stream = _add_lidar_driver(
        vehicle_id_stream, release_sensor_stream, lidar_setup)
    return (point_cloud_stream, notify_reading_stream, lidar_setup)


def _add_lidar_driver(vehicle_id_stream: Stream, release_sensor_stream: Stream,
                      lidar_setup: LidarSetup) -> Tuple[Stream, Stream]:
    from pylot.drivers.carla_lidar_driver_operator import \
        CarlaLidarDriverOperator
    op_config = erdos.operator.OperatorConfig(
        name=lidar_setup.get_name() + '_operator',
        flow_watermarks=False,
        log_file_name=FLAGS.log_file_name,
        csv_log_file_name=FLAGS.csv_log_file_name,
        profile_file_name=FLAGS.profile_file_name)
    concatenated_streams = vehicle_id_stream.concat(release_sensor_stream)
    return erdos.connect_one_in_two_out(CarlaLidarDriverOperator, op_config,
                                        concatenated_streams, lidar_setup,
                                        FLAGS)


def add_imu(transform: pylot.utils.Transform,
            vehicle_id_stream: Stream,
            name: str = 'imu') -> (Stream, IMUSetup):
    from pylot.drivers.carla_imu_driver_operator import CarlaIMUDriverOperator
    imu_setup = IMUSetup(name, transform)
    op_config = erdos.operator.OperatorConfig(
        name=imu_setup.get_name() + '_operator',
        flow_watermarks=False,
        log_file_name=FLAGS.log_file_name,
        csv_log_file_name=FLAGS.csv_log_file_name,
        profile_file_name=FLAGS.profile_file_name)
    imu_stream = erdos.connect_one_in_one_out(CarlaIMUDriverOperator,
                                              op_config,
                                              vehicle_id_stream,
                                              imu_setup,
                                              flags=FLAGS)
    return (imu_stream, imu_setup)


def add_gnss(transform: pylot.utils.Transform,
             vehicle_id_stream: Stream,
             name: str = 'gnss') -> (Stream, GNSSSetup):
    from pylot.drivers.carla_gnss_driver_operator import \
        CarlaGNSSDriverOperator
    gnss_setup = GNSSSetup(name, transform)
    op_config = erdos.operator.OperatorConfig(
        name=gnss_setup.get_name() + '_operator',
        flow_watermarks=False,
        log_file_name=FLAGS.log_file_name,
        csv_log_file_name=FLAGS.csv_log_file_name,
        profile_file_name=FLAGS.profile_file_name)
    gnss_stream = erdos.connect_one_in_one_out(CarlaGNSSDriverOperator,
                                               op_config,
                                               vehicle_id_stream,
                                               gnss_setup,
                                               flags=FLAGS)
    return (gnss_stream, gnss_setup)


def add_localization(imu_stream,
                     gnss_stream,
                     ground_pose_stream,
                     name="localization"):
    from pylot.localization.localization_operator import LocalizationOperator
    op_config = erdos.OperatorConfig(name=name + "_operator",
                                     flow_watermarks=False,
                                     log_file_name=FLAGS.log_file_name,
                                     csv_log_file_name=FLAGS.csv_log_file_name,
                                     profile_file_name=FLAGS.profile_file_name)
    [pose_stream
     ] = erdos.connect(LocalizationOperator, op_config,
                       [imu_stream, gnss_stream, ground_pose_stream], FLAGS)
    return pose_stream


def add_fusion(pose_stream: Stream, obstacles_stream: Stream,
               depth_stream: Stream,
               ground_obstacles_stream: Stream) -> Stream:
    from pylot.perception.fusion.fusion_operator import FusionOperator
    op_config = erdos.operator.OperatorConfig(
        name='fusion_operator',
        log_file_name=FLAGS.log_file_name,
        csv_log_file_name=FLAGS.csv_log_file_name,
        profile_file_name=FLAGS.profile_file_name)
    concatenated_streams = pose_stream.concat(obstacles_stream, depth_stream)
    obstacle_pos_stream = erdos.connect_one_in_one_out(FusionOperator,
                                                       op_config,
                                                       concatenated_streams,
                                                       FLAGS)

    if FLAGS.evaluate_fusion:
        from pylot.perception.fusion.fusion_verification_operator import \
            FusionVerificationOperator
        eval_op_config = erdos.OperatorConfig(
            name='fusion_verification_operator',
            log_file_name=FLAGS.log_file_name,
            csv_log_file_name=FLAGS.csv_log_file_name,
            profile_file_name=FLAGS.profile_file_name)
        erdos.connect(FusionVerificationOperator, eval_op_config,
                      [ground_obstacles_stream, obstacle_pos_stream])
    return obstacle_pos_stream


def add_mpc(pose_stream, waypoints_stream):
    from pylot.control.mpc.mpc_operator import MPCOperator
    op_config = erdos.OperatorConfig(name='mpc_operator',
                                     log_file_name=FLAGS.log_file_name,
                                     csv_log_file_name=FLAGS.csv_log_file_name,
                                     profile_file_name=FLAGS.profile_file_name)
    [control_stream] = erdos.connect(MPCOperator, op_config,
                                     [pose_stream, waypoints_stream], FLAGS)
    return control_stream


def add_pid_control(pose_stream, waypoints_stream):
    from pylot.control.pid_control_operator import PIDControlOperator
    op_config = erdos.OperatorConfig(name='pid_control_operator',
                                     log_file_name=FLAGS.log_file_name,
                                     csv_log_file_name=FLAGS.csv_log_file_name,
                                     profile_file_name=FLAGS.profile_file_name)
    [control_stream] = erdos.connect(PIDControlOperator, op_config,
                                     [pose_stream, waypoints_stream], FLAGS)
    return control_stream


def add_synchronizer(ground_vehicle_id_stream, stream_to_sync_on):
    from pylot.simulation.synchronizer_operator import SynchronizerOperator
    op_config = erdos.OperatorConfig(name='synchronizer_operator',
                                     flow_watermarks=False,
                                     log_file_name=FLAGS.log_file_name,
                                     csv_log_file_name=FLAGS.csv_log_file_name,
                                     profile_file_name=FLAGS.profile_file_name)
    (control_stream, ) = erdos.connect(
        SynchronizerOperator, op_config,
        [ground_vehicle_id_stream, stream_to_sync_on], FLAGS)
    return control_stream


def add_planning_pose_synchronizer(waypoint_stream, pose_stream,
                                   localization_stream, notify_stream1,
                                   notify_stream2):
    from pylot.simulation.planning_pose_synchronizer_operator import \
        PlanningPoseSynchronizerOperator
    op_config = erdos.OperatorConfig(
        name='planning_pose_synchronizer_operator',
        flow_watermarks=False,
        log_file_name=FLAGS.log_file_name,
        csv_log_file_name=FLAGS.csv_log_file_name,
        profile_file_name=FLAGS.profile_file_name)
    return erdos.connect(PlanningPoseSynchronizerOperator, op_config, [
        waypoint_stream, pose_stream, localization_stream, notify_stream1,
        notify_stream2
    ], FLAGS)


def add_bounding_box_logging(obstacles_stream,
                             file_base_name,
                             name='bounding_box_logger_operator'):
    from pylot.loggers.bounding_box_logger_operator import \
        BoundingBoxLoggerOperator
    op_config = erdos.OperatorConfig(name=name,
                                     log_file_name=FLAGS.log_file_name,
                                     csv_log_file_name=FLAGS.csv_log_file_name,
                                     profile_file_name=FLAGS.profile_file_name)
    [finished_indicator_stream] = erdos.connect(BoundingBoxLoggerOperator,
                                                op_config, [obstacles_stream],
                                                FLAGS, file_base_name)
    return finished_indicator_stream


def add_camera_logging(stream, name, filename_prefix):
    from pylot.loggers.camera_logger_operator import CameraLoggerOperator
    op_config = erdos.OperatorConfig(name=name,
                                     log_file_name=FLAGS.log_file_name,
                                     csv_log_file_name=FLAGS.csv_log_file_name,
                                     profile_file_name=FLAGS.profile_file_name)
    [finished_indicator_stream] = erdos.connect(CameraLoggerOperator,
                                                op_config, [stream], FLAGS,
                                                filename_prefix)
    return finished_indicator_stream


def add_chauffeur_logging(vehicle_id_stream, pose_stream,
                          obstacle_tracking_stream, top_down_camera_stream,
                          top_down_segmentation_stream, top_down_camera_setup):
    from pylot.loggers.chauffeur_logger_operator import ChauffeurLoggerOperator
    op_config = erdos.OperatorConfig(name='chauffeur_logger_operator',
                                     log_file_name=FLAGS.log_file_name,
                                     csv_log_file_name=FLAGS.csv_log_file_name,
                                     profile_file_name=FLAGS.profile_file_name)

    erdos.connect(ChauffeurLoggerOperator, op_config, [
        vehicle_id_stream, pose_stream, obstacle_tracking_stream,
        top_down_camera_stream, top_down_segmentation_stream
    ], FLAGS, top_down_camera_setup)


def add_eval_metric_logging(collision_stream, lane_invasion_stream,
                            traffic_light_invasion_stream, imu_stream,
                            pose_stream):
    """ Adds an evaluation metric logging operator to the pipeline.

    Args:
        collision_stream (:py:class:`erdos.ReadStream`): Stream on which the
            collision events are received.
        lane_invasion_stream (:py:class:`erdos.ReadStream`): Stream on which
            the lane invasion events are received.
        traffic_light_invasion_stream (:py:class:`erdos.ReadStream`): Stream on
            which the traffic light invasion events are received.
        imu_stream (:py:class:`erdos.ReadStream`): Stream on which the IMU
            messages are received.
    """
    from pylot.loggers.eval_metric_logger_operator import \
        EvalMetricLoggerOperator
    op_config = erdos.OperatorConfig(name='eval_metric_logger_operator',
                                     log_file_name=FLAGS.log_file_name,
                                     csv_log_file_name=FLAGS.csv_log_file_name,
                                     profile_file_name=FLAGS.profile_file_name)
    [finished_indicator_stream
     ] = erdos.connect(EvalMetricLoggerOperator, op_config, [
         collision_stream, lane_invasion_stream, traffic_light_invasion_stream,
         imu_stream, pose_stream
     ], FLAGS)
    return finished_indicator_stream


def add_gnss_logging(gnss_stream, name='gnss_logger_operator'):
    from pylot.loggers.gnss_logger_operator import GNSSLoggerOperator
    op_config = erdos.OperatorConfig(name=name,
                                     log_file_name=FLAGS.log_file_name,
                                     csv_log_file_name=FLAGS.csv_log_file_name,
                                     profile_file_name=FLAGS.profile_file_name)
    [finished_indicator_stream] = erdos.connect(GNSSLoggerOperator, op_config,
                                                [gnss_stream], FLAGS)
    return finished_indicator_stream


def add_pose_logging(pose_stream, name='pose_logger_operator'):
    from pylot.loggers.pose_logger_operator import PoseLoggerOperator
    op_config = erdos.OperatorConfig(name=name,
                                     log_file_name=FLAGS.log_file_name,
                                     csv_log_file_name=FLAGS.csv_log_file_name,
                                     profile_file_name=FLAGS.profile_file_name)
    [finished_indicator_stream] = erdos.connect(PoseLoggerOperator, op_config,
                                                [pose_stream], FLAGS)
    return finished_indicator_stream


def add_imu_logging(imu_stream, name='imu_logger_operator'):
    from pylot.loggers.imu_logger_operator import IMULoggerOperator
    op_config = erdos.OperatorConfig(name=name,
                                     log_file_name=FLAGS.log_file_name,
                                     csv_log_file_name=FLAGS.csv_log_file_name,
                                     profile_file_name=FLAGS.profile_file_name)
    [finished_indicator_stream] = erdos.connect(IMULoggerOperator, op_config,
                                                [imu_stream], FLAGS)
    return finished_indicator_stream


def add_lidar_logging(point_cloud_stream: Stream,
                      name: str = 'lidar_logger_operator',
                      filename_prefix: str = 'lidar') -> Stream:
    from pylot.loggers.lidar_logger_operator import LidarLoggerOperator
    op_config = erdos.operator.OperatorConfig(
        name=name,
        log_file_name=FLAGS.log_file_name,
        csv_log_file_name=FLAGS.csv_log_file_name,
        profile_file_name=FLAGS.profile_file_name)
    finished_indicator_stream = erdos.connect_one_in_one_out(
        LidarLoggerOperator, op_config, point_cloud_stream, FLAGS,
        filename_prefix)
    return finished_indicator_stream


def add_multiple_object_tracker_logging(
        obstacles_stream, name='multiple_object_tracker_logger_operator'):
    from pylot.loggers.multiple_object_tracker_logger_operator import \
        MultipleObjectTrackerLoggerOperator
    op_config = erdos.OperatorConfig(name=name,
                                     log_file_name=FLAGS.log_file_name,
                                     csv_log_file_name=FLAGS.csv_log_file_name,
                                     profile_file_name=FLAGS.profile_file_name)
    [finished_indicator_stream
     ] = erdos.connect(MultipleObjectTrackerLoggerOperator, op_config,
                       [obstacles_stream], FLAGS)
    return finished_indicator_stream


def add_trajectory_logging(obstacles_tracking_stream,
                           name='trajectory_logger_operator'):
    from pylot.loggers.trajectory_logger_operator import \
        TrajectoryLoggerOperator
    op_config = erdos.OperatorConfig(name=name,
                                     log_file_name=FLAGS.log_file_name,
                                     csv_log_file_name=FLAGS.csv_log_file_name,
                                     profile_file_name=FLAGS.profile_file_name)
    [finished_indicator_stream
     ] = erdos.connect(TrajectoryLoggerOperator, op_config,
                       [obstacles_tracking_stream], FLAGS)
    return finished_indicator_stream


def add_visualizer(pose_stream=None,
                   camera_stream=None,
                   tl_camera_stream=None,
                   prediction_camera_stream=None,
                   depth_stream=None,
                   point_cloud_stream=None,
                   segmentation_stream=None,
                   imu_stream=None,
                   obstacles_stream=None,
                   traffic_lights_stream=None,
                   tracked_obstacles_stream=None,
                   lane_detection_stream=None,
                   prediction_stream=None,
                   waypoints_stream=None,
                   control_stream=None,
                   name='visualizer_operator'):
    from pylot.debug.visualizer_operator import VisualizerOperator
    import pygame
    pygame.init()
    pygame_display = pygame.display.set_mode(
        (FLAGS.camera_image_width, FLAGS.camera_image_height),
        pygame.HWSURFACE | pygame.DOUBLEBUF)
    pygame.display.set_caption("Pylot")
    streams_to_send_top_on = []
    if pose_stream is None:
        pose_stream = erdos.IngestStream()
        streams_to_send_top_on.append(pose_stream)
    if (camera_stream is None
            or not (FLAGS.visualize_rgb_camera
                    or FLAGS.visualize_detected_obstacles
                    or FLAGS.visualize_detected_traffic_lights
                    or FLAGS.visualize_tracked_obstacles
                    or FLAGS.visualize_waypoints)):
        camera_stream = erdos.IngestStream()
        streams_to_send_top_on.append(camera_stream)
    if depth_stream is None or not FLAGS.visualize_depth_camera:
        depth_stream = erdos.IngestStream()
        streams_to_send_top_on.append(depth_stream)
    if point_cloud_stream is None or not FLAGS.visualize_lidar:
        point_cloud_stream = erdos.IngestStream()
        streams_to_send_top_on.append(point_cloud_stream)
    if segmentation_stream is None or not FLAGS.visualize_segmentation:
        segmentation_stream = erdos.IngestStream()
        streams_to_send_top_on.append(segmentation_stream)
    if imu_stream is None or not FLAGS.visualize_imu:
        imu_stream = erdos.IngestStream()
        streams_to_send_top_on.append(imu_stream)
    if obstacles_stream is None or not FLAGS.visualize_detected_obstacles:
        obstacles_stream = erdos.IngestStream()
        streams_to_send_top_on.append(obstacles_stream)
    if tl_camera_stream is None or not FLAGS.visualize_detected_traffic_lights:
        tl_camera_stream = erdos.IngestStream()
        streams_to_send_top_on.append(tl_camera_stream)
    if (traffic_lights_stream is None
            or not (FLAGS.visualize_detected_traffic_lights
                    or FLAGS.visualize_world)):
        traffic_lights_stream = erdos.IngestStream()
        streams_to_send_top_on.append(traffic_lights_stream)
    if (tracked_obstacles_stream is None
            or not FLAGS.visualize_tracked_obstacles):
        tracked_obstacles_stream = erdos.IngestStream()
        streams_to_send_top_on.append(tracked_obstacles_stream)
    if lane_detection_stream is None or not FLAGS.visualize_detected_lanes:
        lane_detection_stream = erdos.IngestStream()
        streams_to_send_top_on.append(lane_detection_stream)
    if prediction_camera_stream is None or not FLAGS.visualize_prediction:
        prediction_camera_stream = erdos.IngestStream()
        streams_to_send_top_on.append(prediction_camera_stream)
    if (prediction_stream is None
            or not (FLAGS.visualize_prediction or FLAGS.visualize_world)):
        prediction_stream = erdos.IngestStream()
        streams_to_send_top_on.append(prediction_stream)
    if waypoints_stream is None or not (FLAGS.visualize_waypoints
                                        or FLAGS.visualize_world):
        waypoints_stream = erdos.IngestStream()
        streams_to_send_top_on.append(waypoints_stream)
    if control_stream is None:
        control_stream = erdos.IngestStream()
        streams_to_send_top_on.append(control_stream)

    control_display_stream = erdos.IngestStream()
    op_config = erdos.OperatorConfig(name=name,
                                     log_file_name=FLAGS.log_file_name,
                                     csv_log_file_name=FLAGS.csv_log_file_name,
                                     profile_file_name=FLAGS.profile_file_name)
    erdos.connect(VisualizerOperator, op_config, [
        pose_stream, camera_stream, tl_camera_stream, prediction_camera_stream,
        depth_stream, point_cloud_stream, segmentation_stream, imu_stream,
        obstacles_stream, traffic_lights_stream, tracked_obstacles_stream,
        lane_detection_stream, prediction_stream, waypoints_stream,
        control_stream, control_display_stream
    ], pygame_display, FLAGS)
    return control_display_stream, streams_to_send_top_on


def add_perfect_detector(depth_camera_stream, center_camera_stream,
                         segmented_camera_stream, pose_stream,
                         ground_obstacles_stream,
                         ground_speed_limit_signs_stream,
                         ground_stop_signs_stream):
    from pylot.simulation.perfect_detector_operator import \
        PerfectDetectorOperator
    op_config = erdos.OperatorConfig(name='perfect_detector_operator',
                                     log_file_name=FLAGS.log_file_name,
                                     csv_log_file_name=FLAGS.csv_log_file_name,
                                     profile_file_name=FLAGS.profile_file_name)
    [obstacles_stream] = erdos.connect(PerfectDetectorOperator, op_config, [
        depth_camera_stream, center_camera_stream, segmented_camera_stream,
        pose_stream, ground_obstacles_stream, ground_speed_limit_signs_stream,
        ground_stop_signs_stream
    ], FLAGS)
    return obstacles_stream


def add_perfect_traffic_light_detector(ground_traffic_lights_stream,
                                       center_camera_stream,
                                       depth_camera_stream,
                                       segmented_camera_stream, pose_stream):
    from pylot.simulation.perfect_traffic_light_detector_operator import \
        PerfectTrafficLightDetectorOperator
    op_config = erdos.OperatorConfig(
        name='perfect_traffic_light_detector_operator',
        log_file_name=FLAGS.log_file_name,
        csv_log_file_name=FLAGS.csv_log_file_name,
        profile_file_name=FLAGS.profile_file_name)
    [traffic_lights_stream
     ] = erdos.connect(PerfectTrafficLightDetectorOperator, op_config, [
         ground_traffic_lights_stream, center_camera_stream,
         depth_camera_stream, segmented_camera_stream, pose_stream
     ], FLAGS)
    return traffic_lights_stream


def add_perfect_lane_detector(pose_stream, open_drive_stream,
                              center_camera_stream):
    from pylot.simulation.perfect_lane_detector_operator import \
        PerfectLaneDetectionOperator
    op_config = erdos.OperatorConfig(name='perfect_lane_detection_operator',
                                     log_file_name=FLAGS.log_file_name,
                                     csv_log_file_name=FLAGS.csv_log_file_name,
                                     profile_file_name=FLAGS.profile_file_name)
    [detected_lanes_stream
     ] = erdos.connect(PerfectLaneDetectionOperator, op_config,
                       [pose_stream, open_drive_stream, center_camera_stream],
                       FLAGS)
    return detected_lanes_stream


def add_perfect_tracking(vehicle_id_stream, ground_obstacles_stream,
                         pose_stream):
    from pylot.simulation.perfect_tracker_operator import \
        PerfectTrackerOperator
    op_config = erdos.OperatorConfig(name='perfect_tracking_operator',
                                     log_file_name=FLAGS.log_file_name,
                                     csv_log_file_name=FLAGS.csv_log_file_name,
                                     profile_file_name=FLAGS.profile_file_name)
    [ground_tracking_stream] = erdos.connect(
        PerfectTrackerOperator, op_config,
        [vehicle_id_stream, ground_obstacles_stream, pose_stream], FLAGS)
    return ground_tracking_stream


def add_time_to_decision(pose_stream, obstacles_stream):
    from pylot.control.time_to_decision_operator import TimeToDecisionOperator
    op_config = erdos.operator.OperatorConfig(
        name='time_to_decision_operator',
        log_file_name=FLAGS.log_file_name,
        csv_log_file_name=FLAGS.csv_log_file_name,
        profile_file_name=FLAGS.profile_file_name)
    time_to_decision = erdos.connect_two_in_one_out(TimeToDecisionOperator,
                                                    op_config, pose_stream,
                                                    obstacles_stream, FLAGS)
    return time_to_decision<|MERGE_RESOLUTION|>--- conflicted
+++ resolved
@@ -1,17 +1,9 @@
-<<<<<<< HEAD
-from typing import Tuple
-from absl import flags
-
-import erdos
-from erdos import OperatorStream, Stream
-from pylot.drivers.sensor_setup import LidarSetup
-=======
-from typing import List
+from typing import List, Tuple
 from absl import flags
 
 import erdos
 from erdos import Stream
->>>>>>> 6c264677
+from pylot.drivers.sensor_setup import LidarSetup
 
 import pylot.utils
 from pylot.drivers.sensor_setup import CameraSetup, GNSSSetup, IMUSetup
