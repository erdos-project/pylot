--- conflicted
+++ resolved
@@ -5,11 +5,7 @@
 from erdos import Stream
 
 import pylot.utils
-<<<<<<< HEAD
-from pylot.drivers.sensor_setup import GNSSSetup, IMUSetup
-=======
-from pylot.drivers.sensor_setup import CameraSetup
->>>>>>> b04641c9
+from pylot.drivers.sensor_setup import CameraSetup, GNSSSetup, IMUSetup
 
 # TODO: Hack to avoid a tensorflow import error.
 import tensorflow as tf  # noqa: F401
