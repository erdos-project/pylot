import cv_bridge
import cv2
import erdos
import numpy as np
import rospy
from sensor_msgs.msg import Image

from pylot.perception.camera_frame import CameraFrame
from pylot.perception.messages import FrameMessage

CAMERA_FPS = 30


class Grasshopper3DriverOperator(erdos.Operator):
    """Subscribes to a ROS topic on which camera images are published.

    Args:
        camera_stream (:py:class:`erdos.WriteStream`): Stream on which the
            operator sends camera frames.
        camera_setup (:py:class:`pylot.drivers.sensor_setup.RGBCameraSetup`):
            Setup of the camera.
        topic_name (:obj:`str`): The name of the ROS topic on which to listen
            for camera frames.
        flags (absl.flags): Object to be used to access absl flags.
    """
    def __init__(self, camera_stream, camera_setup, topic_name, flags):
        self._camera_stream = camera_stream
        self._camera_setup = camera_setup
        self._topic_name = topic_name
        self._flags = flags
        self._logger = erdos.utils.setup_logging(self.config.name,
                                                 self.config.log_file_name)
        self._bridge = cv_bridge.CvBridge()
        self._modulo_to_send = CAMERA_FPS // self._flags.sensor_frequency
        self._counter = 0
        self._msg_cnt = 0

    @staticmethod
    def connect():
        return [erdos.WriteStream()]

    @erdos.profile_method()
    def on_camera_frame(self, data):
        self._counter += 1
        if self._counter % self._modulo_to_send != 0:
            return
        cv2_image = self._bridge.imgmsg_to_cv2(data, "bgr8")
        resized_image = cv2.resize(
<<<<<<< HEAD
            cv2.flip(cv2_image, 0),
=======
            cv2.flip(cv2_image, -1),
>>>>>>> d4c0d73e
            (self._flags.camera_image_width,
             self._flags.camera_image_height))
        numpy_array = np.asarray(resized_image)
        timestamp = erdos.Timestamp(coordinates=[self._msg_cnt])
        camera_frame = CameraFrame(numpy_array, 'BGR', self._camera_setup)
        self._camera_stream.send(FrameMessage(timestamp, camera_frame))
        watermark_msg = erdos.WatermarkMessage(timestamp)
        self._camera_stream.send(watermark_msg)
        self._logger.debug('@{}: sent message'.format(timestamp))
        self._msg_cnt += 1

    def run(self):
        rospy.init_node(self.config.name, anonymous=True, disable_signals=True)
        rospy.Subscriber(self._topic_name, Image, self.on_camera_frame)
        rospy.spin()<|MERGE_RESOLUTION|>--- conflicted
+++ resolved
@@ -46,11 +46,7 @@
             return
         cv2_image = self._bridge.imgmsg_to_cv2(data, "bgr8")
         resized_image = cv2.resize(
-<<<<<<< HEAD
-            cv2.flip(cv2_image, 0),
-=======
             cv2.flip(cv2_image, -1),
->>>>>>> d4c0d73e
             (self._flags.camera_image_width,
              self._flags.camera_image_height))
         numpy_array = np.asarray(resized_image)
