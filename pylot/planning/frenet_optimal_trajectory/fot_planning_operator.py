--- conflicted
+++ resolved
@@ -31,8 +31,6 @@
         flags(:absl.flags:): Object to be used to access absl flags
         goal_location(:pylot.utils.Location:): Goal location for route planning
     """
-<<<<<<< HEAD
-
     def __init__(self,
                  can_bus_stream,
                  prediction_stream,
@@ -42,10 +40,6 @@
                  goal_location,
                  log_file_name=None,
                  csv_file_name=None):
-=======
-    def __init__(self, can_bus_stream, prediction_stream, waypoints_stream,
-                 flags, goal_location):
->>>>>>> 11dea18e
         can_bus_stream.add_callback(self.on_can_bus_update)
         prediction_stream.add_callback(self.on_prediction_update)
         erdos.add_watermark_callback([can_bus_stream, prediction_stream],
@@ -106,7 +100,6 @@
         path_x, path_y, speeds, params, success, s0 = \
             self._compute_optimal_frenet_trajectory(can_bus_msg, obstacle_list)
 
-<<<<<<< HEAD
         if success:
             self._logger.debug("@{}: Frenet Path X: {}".format(
                 timestamp,
@@ -120,15 +113,6 @@
                 timestamp,
                 speeds.tolist())
             )
-=======
-        if path:
-            self._logger.debug("@{}: Frenet Path X: {}".format(
-                timestamp, path.x))
-            self._logger.debug("@{}: Frenet Path Y: {}".format(
-                timestamp, path.y))
-            self._logger.debug("@{}: Frenet Path V: {}".format(
-                timestamp, path.s_d))
->>>>>>> 11dea18e
 
         # construct and send waypoint message
         waypoints_message = self._construct_waypoints(
@@ -154,15 +138,10 @@
             self._compute_initial_conditions(can_bus_msg, wx, wy)
         self.s0 = s0
         target_speed = (c_speed + self._flags.target_speed) / 2
-<<<<<<< HEAD
         path_x, path_y, speeds, params, success = get_fot_frenet_space(
             s0, c_speed, c_d, c_d_d, c_d_dd,
             wx, wy, obstacle_list, target_speed
         )
-=======
-        path = frenet_optimal_planning(csp, s0, c_speed, c_d, c_d_d, c_d_dd,
-                                       obstacle_list, target_speed)
->>>>>>> 11dea18e
 
         # log initial conditions for debugging
         initial_conditions = {
@@ -199,15 +178,9 @@
                 path_transforms.append(wp)
                 target_speeds.append(0)
         else:
-<<<<<<< HEAD
             self._logger.debug("@{}: Frenet Optimal Trajectory succeeded."
                                .format(timestamp))
             for point in zip(path_x, path_y, speeds):
-=======
-            self._logger.debug(
-                "@{}: Frenet Optimal Trajectory succeeded.".format(timestamp))
-            for point in zip(path.x, path.y, path.s_d):
->>>>>>> 11dea18e
                 p_loc = self._hd_map.get_closest_lane_waypoint(
                     Location(x=point[0], y=point[1], z=0)).location
                 path_transforms.append(
@@ -229,42 +202,9 @@
         y = can_bus_msg.data.transform.location.y
         vx = can_bus_msg.data.velocity_vector.x
         vy = can_bus_msg.data.velocity_vector.y
-<<<<<<< HEAD
         return compute_initial_conditions(self.s0, x, y, vx, vy,
                                           can_bus_msg.data.forward_speed, wx,
                                           wy)
-=======
-
-        # get distance from car to spline and projection
-        line = geom.LineString(zip(wx, wy))
-        point = geom.Point(x, y)
-        distance = point.distance(line)
-        point_on_line = line.interpolate(line.project(point))
-
-        # compute tangent / normal spline vectors
-        x0, y0 = csp.calc_position(self.s0)
-        x1, y1 = csp.calc_position(self.s0 + 2)
-        svec = np.array([x1 - x0, y1 - y0])
-        svec = svec / np.linalg.norm(svec)  # unit vector tangent to spline
-        tvec = np.array([svec[1], -svec[0]])  # unit vector orthog. to spline
-
-        # compute tangent / normal car vectors
-        fvec = np.array([vx, vy])
-        fvec = fvec / np.linalg.norm(fvec)  # unit vector tangent to velocity
-        bvec = np.array([point_on_line.x - x, point_on_line.y - y])
-        bvec = bvec / np.linalg.norm(bvec)  # unit vector between car, spline
-
-        # get initial conditions in frenet frame
-        s0 = csp.find_s(x, y, self.s0)  # course position
-        c_speed = can_bus_msg.data.forward_speed  # speed [m/s]
-        c_d = np.sign(np.dot(tvec, bvec)) * distance  # lateral position [m]
-        c_d_d = c_speed * np.dot(tvec, fvec)  # lateral speed [m\s]
-        c_d_dd = 0.0  # lateral acceleration [m\s]
-        # TODO (@fangedward) add IMU for lat. acc. when 0.9.7 is fixed
-
-        self.s0 = s0
-        return s0, c_speed, c_d, c_d_d, c_d_dd
->>>>>>> 11dea18e
 
     @staticmethod
     def _build_obstacle_list(vehicle_transform, prediction_msg):
