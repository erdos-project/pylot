from absl import app
from absl import flags
import carla
import copy
import json
import numpy as np
import PIL.Image as Image
import time
import re

from pylot.perception.detection.utils import annotate_image_with_bboxes,\
    visualize_ground_bboxes
from pylot.simulation.carla_utils import convert_speed_limit_actors,\
    convert_traffic_light_actors, convert_traffic_stop_actors, get_world
from pylot.simulation.utils import depth_to_array, labels_to_array,\
    to_bgra_array, Transform, TrafficLight
from pylot.utils import bgra_to_bgr, bgr_to_rgb
import pylot.simulation.utils

FLAGS = flags.FLAGS
CARLA_IMAGE = None
DEPTH_FRAME = None
SEGMENTED_FRAME = None

flags.DEFINE_string('data_path', 'data/', 'Path where data will be saved')
flags.DEFINE_integer('frame_width', 1920, 'Camera frame width')
flags.DEFINE_integer('frame_height', 1080, 'Camera frame height')
flags.DEFINE_bool('visualize_bboxes', False, 'True to enable bbox visualizer')
flags.DEFINE_bool('log_bbox_images', False,
                  'True to enable logging of bbox annodated images')
flags.DEFINE_integer('camera_fov', 45, 'Camera fov')


def on_camera_msg(image):
    global CARLA_IMAGE
    CARLA_IMAGE = image


def on_depth_msg(carla_image):
    global DEPTH_FRAME
    DEPTH_FRAME = depth_to_array(carla_image)


def on_segmented_msg(carla_image):
    global SEGMENTED_FRAME
    SEGMENTED_FRAME = labels_to_array(carla_image)


def add_camera(world, transform, callback):
    camera_blueprint = world.get_blueprint_library().find('sensor.camera.rgb')
    camera_blueprint.set_attribute('image_size_x', str(FLAGS.frame_width))
    camera_blueprint.set_attribute('image_size_y', str(FLAGS.frame_height))
    camera_blueprint.set_attribute('fov', str(FLAGS.camera_fov))
    camera = world.spawn_actor(camera_blueprint, transform)
    # Register callback to be invoked when a new frame is received.
    camera.listen(callback)
    return camera


def add_depth_camera(world, transform, callback):
    depth_blueprint = world.get_blueprint_library().find('sensor.camera.depth')
    depth_blueprint.set_attribute('image_size_x', str(FLAGS.frame_width))
    depth_blueprint.set_attribute('image_size_y', str(FLAGS.frame_height))
    depth_blueprint.set_attribute('fov', str(FLAGS.camera_fov))
    depth_camera = world.spawn_actor(depth_blueprint, transform)
    # Register callback to be invoked when a new frame is received.
    depth_camera.listen(callback)
    return depth_camera


def add_segmented_camera(world, transform, callback):
    segmented_blueprint = world.get_blueprint_library().find(
        'sensor.camera.semantic_segmentation')
    segmented_blueprint.set_attribute('image_size_x', str(FLAGS.frame_width))
    segmented_blueprint.set_attribute('image_size_y', str(FLAGS.frame_height))
    segmented_blueprint.set_attribute('fov', str(FLAGS.camera_fov))
    segmented_camera = world.spawn_actor(segmented_blueprint, transform)
    segmented_camera.listen(callback)
    return segmented_camera


def setup_world():
    # Connect to the Carla simulator.
    client, world = get_world()
    settings = world.get_settings()
    settings.synchronous_mode = True
    settings.fixed_delta_seconds = 0.02
    world.apply_settings(settings)
    return world


def wait_for_data(world):
    world.tick()
    global CARLA_IMAGE
    global DEPTH_FRAME
    global SEGMENTED_FRAME
    while (CARLA_IMAGE is None or DEPTH_FRAME is None
           or SEGMENTED_FRAME is None):
        time.sleep(0.1)


def reset_frames():
    global DEPTH_FRAME
    global SEGMENTED_FRAME
    global CARLA_IMAGE
    # Reset frames.
    DEPTH_FRAME = None
    SEGMENTED_FRAME = None
    CARLA_IMAGE = None


def get_traffic_light_objs(traffic_lights, camera_transform, depth_frame,
                           segmented_frame, width, height, color, town_name):
    det_objs = pylot.simulation.utils.get_traffic_light_det_objs(
        traffic_lights, camera_transform, depth_frame, segmented_frame, width,
        height, town_name, FLAGS.camera_fov)
    # Overwrite traffic light color because we control it without refreshing
    # the agents.
    if color == carla.TrafficLightState.Yellow:
        label = 'yellow'
    elif color == carla.TrafficLightState.Green:
        label = 'green'
    elif color == carla.TrafficLightState.Red:
        label = 'red'
    elif color == carla.TrafficLightState.Off:
        label = 'off'
    else:
        raise ValueError('Unknown traffic light color')
    label += ' traffic light'

    for det_obj in det_objs:
        det_obj.label = label
    return det_objs


def log_bounding_boxes(carla_image, depth_frame, segmented_frame,
                       traffic_lights, tl_color, speed_signs, stop_signs,
                       weather, town):
    game_time = int(carla_image.timestamp * 1000)
    print("Processing game time {} in {} with weather {}".format(
        game_time, town, weather))
    frame = bgra_to_bgr(to_bgra_array(carla_image))
    # Copy the frame to ensure its on the heap.
    frame = copy.deepcopy(frame)
    transform = Transform(carla_transform=carla_image.transform)
    _, world = get_world()
    town_name = world.get_map().name

    speed_limit_det_objs = []
    if speed_signs:
        speed_limit_det_objs = pylot.simulation.utils.get_speed_limit_det_objs(
            speed_signs, transform, transform, depth_frame, FLAGS.frame_width,
            FLAGS.frame_height, FLAGS.camera_fov, segmented_frame)

    traffic_stop_det_objs = []
    if stop_signs:
        traffic_stop_det_objs = pylot.simulation.utils.get_traffic_stop_det_objs(
            stop_signs, transform, depth_frame, FLAGS.frame_width,
            FLAGS.frame_height, FLAGS.camera_fov)

    traffic_light_det_objs = []
    if traffic_lights:
        traffic_light_det_objs = get_traffic_light_objs(
            traffic_lights, transform, depth_frame, segmented_frame,
            FLAGS.frame_width, FLAGS.frame_height, tl_color, town_name)

    det_objs = (speed_limit_det_objs + traffic_stop_det_objs +
                traffic_light_det_objs)

    if FLAGS.visualize_bboxes:
        visualize_ground_bboxes('bboxes', game_time, frame, det_objs)

    # Log the frame.
    rgb_frame = bgr_to_rgb(frame)
    file_name = '{}signs-{}_{}_{}.png'.format(FLAGS.data_path, game_time,
                                              weather, town)
    rgb_img = Image.fromarray(np.uint8(rgb_frame))
    rgb_img.save(file_name)

    if FLAGS.log_bbox_images:
        annotate_image_with_bboxes(game_time, frame, det_objs)
        rgb_frame = bgr_to_rgb(frame)
        file_name = '{}annotated-signs-{}_{}_{}.png'.format(
            FLAGS.data_path, game_time, weather, town)
        rgb_img = Image.fromarray(np.uint8(rgb_frame))
        rgb_img.save(file_name)

    # Log the bounding boxes.
    bboxes = [det_obj.get_bbox_label() for det_obj in det_objs]
    file_name = '{}bboxes-{}_{}_{}.json'.format(FLAGS.data_path, game_time,
                                                weather, town)
    with open(file_name, 'w') as outfile:
        json.dump(bboxes, outfile)


def change_traffic_light_colors(world, color):
    actor_list = world.get_actors()
    tl_actors = actor_list.filter('traffic.traffic_light*')
    for tl in tl_actors:
        tl.set_state(color)
        tl.freeze(True)
        if color == carla.TrafficLightState.Green:
            tl.set_green_time(99999999999999999999999999999999999999)
            tl.set_yellow_time(0)
            tl.set_red_time(0)
        elif color == carla.TrafficLightState.Yellow:
            tl.set_green_time(0)
            tl.set_yellow_time(99999999999999999999999999999999999999)
            tl.set_red_time(0)
        else:
            tl.set_green_time(0)
            tl.set_yellow_time(0)
            tl.set_red_time(99999999999999999999999999999999999999)
    world.tick()
    time.sleep(1)

    # Make sure that everything is frozen and in the correct state.
    tl_actors = actor_list.filter('traffic.traffic_light*')
    for tl in tl_actors:
        assert tl.is_frozen() and tl.state == color, \
                "Traffic Light {}: Frozen: {}, Color: {}, Expected: {}".format(
                            tl.id, tl.is_frozen(), tl.state, color)


def test_traffic_light_colors(world, color):
    actor_list = world.get_actors()
    tl_actors = actor_list.filter('traffic.traffic_light*')
    for tl in tl_actors:
        if tl.state != color:
            raise ValueError("The expected color was {}, got {}".format(
                color, tl.state))


def get_actors(world):
    actor_list = world.get_actors()
    tl_actors = actor_list.filter('traffic.traffic_light*')
    traffic_lights = convert_traffic_light_actors(tl_actors)
    traffic_stop_actors = actor_list.filter('traffic.stop')
    traffic_stops = convert_traffic_stop_actors(traffic_stop_actors)
    speed_limit_actors = actor_list.filter('traffic.speed_limit*')
    speed_signs = convert_speed_limit_actors(speed_limit_actors)
    return (tl_actors, traffic_lights, traffic_stops, speed_signs)


def log_obstacles(world, transforms_of_interest, traffic_lights, tl_color,
                  speed_signs, traffic_stops, weather, town):
    for transform in transforms_of_interest:
        camera = add_camera(world, transform, on_camera_msg)
        depth_camera = add_depth_camera(world, transform, on_depth_msg)
        segmented_camera = add_segmented_camera(world, transform,
                                                on_segmented_msg)
        wait_for_data(world)
        global CARLA_IMAGE
        global DEPTH_FRAME
        global SEGMENTED_FRAME

        # Ensure that the traffic lights are of the given color.
        test_traffic_light_colors(world, tl_color)

        log_bounding_boxes(CARLA_IMAGE, DEPTH_FRAME, SEGMENTED_FRAME,
                           traffic_lights, tl_color, speed_signs,
                           traffic_stops, weather, town)
        reset_frames()
        segmented_camera.destroy()
        depth_camera.destroy()
        camera.destroy()


def check_lights_opposite(light_a, light_b):
    """ Checks if the two given lights are opposite to each other or not. """

    def get_forward_vector(light):
        light_vector = light.get_transform().get_forward_vector()
        return [light_vector.x, light_vector.y, light_vector.z]

    light_a_vector = get_forward_vector(light_a)
    light_b_vector = get_forward_vector(light_b)
    return np.dot(light_a_vector, light_b_vector) < -0.98


def log_traffic_lights(world):
    world_map = world.get_map()
    (traffic_lights, _, _, _) = get_actors(world)
    tl_colors = [
        carla.TrafficLightState.Yellow, carla.TrafficLightState.Green,
        carla.TrafficLightState.Red
    ]
    transforms_of_interest = []
    for light in traffic_lights:
        print("Working for traffic light {}".format(light.id))
        # For every traffic light, get the neighbouring lights except the one
        # directly opposite.
<<<<<<< HEAD
        group_lights = []
        for n_light in light.get_group_traffic_lights():
            if not check_lights_opposite(light, n_light):
                group_lights.append(TrafficLight(n_light))

        transforms_of_interest = []
=======
        # group_lights = []
        # for n_light in light.get_group_traffic_lights():
        #     if not check_lights_opposite(light, n_light):
        #         group_lights.append(convert_traffic_light_actor(n_light))
>>>>>>> da67bace
        for offset in range(10, 40, 5):
            # Traffic lights have different coordinate systems, hence
            # we need to offset y, instead of x and add that to the trigger
            # volume location.
            offset_loc = pylot.simulation.utils.Location(
                x=light.trigger_volume.location.x,
                y=light.trigger_volume.location.y + offset,
                z=light.trigger_volume.location.z)
            offset_rot = pylot.simulation.utils.Rotation(pitch=0,
                                                         yaw=0,
                                                         roll=0)
            offset_trans = pylot.simulation.utils.Transform(
                offset_loc, offset_rot)

            # Transform the offset relative to the traffic light.
            transform = Transform(
                carla_transform=light.get_transform()) * offset_trans
            location = transform.location.as_carla_location()

            # Get the waypoint nearest to the transform.
            w = world_map.get_waypoint(location,
                                       project_to_road=True,
                                       lane_type=carla.LaneType.Driving)
            w_rotation = w.transform.rotation
            camera_transform = Transform(carla_transform=w.transform)
            camera_transform.location.z += 2.0
            transform = camera_transform.as_carla_transform()
            transforms_of_interest.append(transform)

            # Get the right lanes.
            wp_right = w.get_right_lane()
            while wp_right and wp_right.lane_type == carla.LaneType.Driving \
                    and w_rotation == wp_right.transform.rotation:
                camera_transform = Transform(
                    carla_transform=wp_right.transform)
                camera_transform.location.z += 2.0
                transform = camera_transform.as_carla_transform()
                transforms_of_interest.append(transform)
                wp_right = wp_right.get_right_lane()

            # Get the left lanes.
            wp_left = w.get_left_lane()
            while wp_left and wp_left.lane_type == carla.LaneType.Driving and \
                    w_rotation == wp_left.transform.rotation:
                camera_transform = Transform(carla_transform=wp_left.transform)
                camera_transform.location.z += 2.0
                transform = camera_transform.as_carla_transform()
                transforms_of_interest.append(transform)
                wp_left = wp_left.get_left_lane()

    print("The total number of transforms were: {}".format(
        len(transforms_of_interest)))

    traffic_lights = [
        convert_traffic_light_actor(light) for light in traffic_lights
    ]
    for weather in find_weather_presets():
        change_weather(world, weather)
        time.sleep(1)
        for tl_color in tl_colors:
            change_traffic_light_colors(world, tl_color)
            world.tick()
            time.sleep(1)
            log_obstacles(world, transforms_of_interest, traffic_lights,
                          tl_color, None, None, weather, world_map.name)


def log_speed_limits(world):
    world_map = world.get_map()
    (_, traffic_lights, traffic_stops, speed_signs) = get_actors(world)
    transforms_of_interest = []
    # Add transforms that are close to speed limit signs.
    for speed_sign in speed_signs:
        for offset in range(10, 25, 5):
            # Speed signs have different coordinate systems, hence
            # we need to offset y, instead of x.
            offset_loc = pylot.simulation.utils.Location(x=0, y=offset, z=0)
            offset_rot = pylot.simulation.utils.Rotation(pitch=0,
                                                         yaw=0,
                                                         roll=0)
            offset_trans = pylot.simulation.utils.Transform(
                offset_loc, offset_rot)
            transform = speed_sign.transform * offset_trans
<<<<<<< HEAD
            location = transform.location.as_carla_location()
            w = world_map.get_waypoint(
                location,
                project_to_road=True,
                lane_type=carla.LaneType.Driving)
            camera_transform = Transform(carla_transform=w.transform)
=======
            location = to_carla_location(transform.location)
            w = world_map.get_waypoint(location,
                                       project_to_road=True,
                                       lane_type=carla.LaneType.Driving)
            camera_transform = to_pylot_transform(w.transform)
>>>>>>> da67bace
            camera_transform.location.z += 2.0
            transform = camera_transform.as_carla_transform()
            transforms_of_interest.append(transform)
    # Ensure all traffic lights are red.
    change_traffic_light_colors(world, carla.TrafficLightState.Red)
    world.tick()
    time.sleep(1)
    (_, traffic_lights, traffic_stops, speed_signs) = get_actors(world)
    for weather in find_weather_presets():
        change_weather(world, weather)
        log_obstacles(world, transforms_of_interest, traffic_lights,
                      carla.TrafficLightState.Red, speed_signs, traffic_stops,
                      weather, world_map.name)


def log_stop_signs(world):
    world_map = world.get_map()
    (_, traffic_lights, traffic_stops, speed_signs) = get_actors(world)
    transforms_of_interest = []
    # Add transforms that are close to stop signs.
    for stop_sign in traffic_stops:
        for offset in range(10, 25, 5):
            offset_loc = pylot.simulation.utils.Location(x=-offset, y=0, z=0)
            offset_rot = pylot.simulation.utils.Rotation(pitch=0,
                                                         yaw=0,
                                                         roll=0)
            offset_trans = pylot.simulation.utils.Transform(
                offset_loc, offset_rot)
            transform = stop_sign.transform * offset_trans
<<<<<<< HEAD
            location = transform.location.as_carla_location()
            w = world_map.get_waypoint(
                location,
                project_to_road=True,
                lane_type=carla.LaneType.Driving)
            camera_transform = Transform(carla_transform=w.transform)
=======
            location = to_carla_location(transform.location)
            w = world_map.get_waypoint(location,
                                       project_to_road=True,
                                       lane_type=carla.LaneType.Driving)
            camera_transform = to_pylot_transform(w.transform)
>>>>>>> da67bace
            camera_transform.location.z += 2.0
            transform = camera_transform.as_carla_transform()
            transforms_of_interest.append(transform)
    # Ensure all traffic lights are red.
    change_traffic_light_colors(world, carla.TrafficLightState.Red)
    world.tick()
    time.sleep(1)
    (_, traffic_lights, traffic_stops, speed_signs) = get_actors(world)
    for weather in find_weather_presets():
        change_weather(world, weather)
        log_obstacles(world, transforms_of_interest, traffic_lights,
                      carla.TrafficLightState.Red, speed_signs, traffic_stops,
                      weather, world_map.name)


def change_weather(world, weather):
    world.set_weather(getattr(carla.WeatherParameters, weather))


def find_weather_presets():
    presets = [
        x for x in dir(carla.WeatherParameters) if re.match('[A-Z].+', x)
    ]
    return presets


def main(argv):
    world = setup_world()
    world.tick()
    # Sleep a bit to ensure the simulator actually ticks.
    time.sleep(1)
    log_traffic_lights(world)
    # log_speed_limits(world)
    # log_stop_signs(world)


if __name__ == '__main__':
    app.run(main)<|MERGE_RESOLUTION|>--- conflicted
+++ resolved
@@ -290,19 +290,6 @@
         print("Working for traffic light {}".format(light.id))
         # For every traffic light, get the neighbouring lights except the one
         # directly opposite.
-<<<<<<< HEAD
-        group_lights = []
-        for n_light in light.get_group_traffic_lights():
-            if not check_lights_opposite(light, n_light):
-                group_lights.append(TrafficLight(n_light))
-
-        transforms_of_interest = []
-=======
-        # group_lights = []
-        # for n_light in light.get_group_traffic_lights():
-        #     if not check_lights_opposite(light, n_light):
-        #         group_lights.append(convert_traffic_light_actor(n_light))
->>>>>>> da67bace
         for offset in range(10, 40, 5):
             # Traffic lights have different coordinate systems, hence
             # we need to offset y, instead of x and add that to the trigger
@@ -386,20 +373,12 @@
             offset_trans = pylot.simulation.utils.Transform(
                 offset_loc, offset_rot)
             transform = speed_sign.transform * offset_trans
-<<<<<<< HEAD
             location = transform.location.as_carla_location()
             w = world_map.get_waypoint(
                 location,
                 project_to_road=True,
                 lane_type=carla.LaneType.Driving)
             camera_transform = Transform(carla_transform=w.transform)
-=======
-            location = to_carla_location(transform.location)
-            w = world_map.get_waypoint(location,
-                                       project_to_road=True,
-                                       lane_type=carla.LaneType.Driving)
-            camera_transform = to_pylot_transform(w.transform)
->>>>>>> da67bace
             camera_transform.location.z += 2.0
             transform = camera_transform.as_carla_transform()
             transforms_of_interest.append(transform)
@@ -429,20 +408,12 @@
             offset_trans = pylot.simulation.utils.Transform(
                 offset_loc, offset_rot)
             transform = stop_sign.transform * offset_trans
-<<<<<<< HEAD
             location = transform.location.as_carla_location()
             w = world_map.get_waypoint(
                 location,
                 project_to_road=True,
                 lane_type=carla.LaneType.Driving)
             camera_transform = Transform(carla_transform=w.transform)
-=======
-            location = to_carla_location(transform.location)
-            w = world_map.get_waypoint(location,
-                                       project_to_road=True,
-                                       lane_type=carla.LaneType.Driving)
-            camera_transform = to_pylot_transform(w.transform)
->>>>>>> da67bace
             camera_transform.location.z += 2.0
             transform = camera_transform.as_carla_transform()
             transforms_of_interest.append(transform)
